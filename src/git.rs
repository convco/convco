use std::{cmp::Ordering, collections::HashMap, path::PathBuf};

use git2::{Commit, DiffOptions, Error, Object, Oid, Repository, Revwalk};
use semver::Version;

use crate::semver::SemVer;

/// git helper for common operations
pub(crate) struct GitHelper {
    pub(crate) repo: Repository,
    version_map: HashMap<Oid, Vec<VersionAndTag>>,
}

#[derive(Clone, Debug)]
pub(crate) struct VersionAndTag {
    pub(crate) tag: String,
    pub(crate) version: SemVer,
    pub(crate) commit_sha: String,
}

impl Eq for VersionAndTag {}

impl PartialEq for VersionAndTag {
    fn eq(&self, other: &Self) -> bool {
        self.version.eq(&other.version)
    }
}

impl PartialOrd for VersionAndTag {
    fn partial_cmp(&self, other: &Self) -> Option<Ordering> {
        Some(self.cmp(other))
    }
}

impl Ord for VersionAndTag {
    fn cmp(&self, other: &Self) -> Ordering {
        self.version.cmp(&other.version)
    }
}

impl GitHelper {
    pub(crate) fn new(prefix: &str) -> Result<Self, Error> {
        let repo = Repository::open_from_env()?;
        let version_map = make_oid_version_map(&repo, prefix);

        Ok(Self { repo, version_map })
    }

    /// Get the last version (can be pre-release) for the given revision.
    ///
    /// Arguments:
    ///
    /// - rev: A single commit rev spec
    /// - ignore_prereleases: If true, ignore pre-release versions
    pub(crate) fn find_last_version(
        &self,
        rev: &str,
        ignore_prereleases: bool,
    ) -> Result<Option<VersionAndTag>, Error> {
        let rev = self.repo.revparse_single(rev)?.peel_to_commit()?;
        let mut revwalk = self.repo.revwalk()?;
        revwalk.push(rev.id())?;
        let mut version: Vec<&VersionAndTag> = revwalk
            .flatten()
            .filter_map(|oid| {
                self.version_map.get(&oid).map(|v| {
                    v.iter()
                        .filter(|v| !ignore_prereleases || !v.version.is_prerelease())
                })
            })
            .flatten()
            .collect();
        version.sort_by(|a, b| b.version.cmp(&a.version));
        Ok(version.first().cloned().cloned())
    }

    /// Returns a sorted vector with the lowest version at index `0`.
    pub(crate) fn versions_from(&self, version: &VersionAndTag) -> Vec<&VersionAndTag> {
        let mut values: Vec<&VersionAndTag> = self.version_map.values().flatten().collect();
        values.retain(|v| *v < version && !v.version.is_prerelease());
        values.sort();
        values
    }

    pub(crate) fn revwalk(&self) -> Result<Revwalk<'_>, Error> {
        self.repo.revwalk()
    }

    pub(crate) fn find_commit(&self, oid: Oid) -> Result<Commit<'_>, Error> {
        self.repo.find_commit(oid)
    }

    pub(crate) fn ref_to_commit(&self, r#ref: &str) -> Result<Commit<'_>, Error> {
        self.repo.revparse_single(r#ref)?.peel_to_commit()
    }

    pub(crate) fn same_commit(&self, ref_a: &str, ref_b: &str) -> bool {
        ref_a == ref_b
            || match (self.ref_to_commit(ref_a), self.ref_to_commit(ref_b)) {
                (Ok(a), Ok(b)) => a.id() == b.id(),
                _ => false,
            }
    }

    /// return the host of the repo
    pub(crate) fn url(&self) -> Result<Option<String>, Error> {
        Ok(self
            .repo
            .find_remote("origin")?
            .url()
            .map(|s| s.to_string()))
    }

    pub(crate) fn commit_updates_any_path(
        &self,
        commit: &Commit,
        diff_options: &mut Option<DiffOptions>,
    ) -> bool {
        if diff_options.is_none() {
            return true;
        }
        let diff_options = diff_options.as_mut();
        let tree = commit.tree().ok();
        let parent_tree = commit.parent(0).and_then(|item| item.tree()).ok();
        self.repo
            .diff_tree_to_tree(parent_tree.as_ref(), tree.as_ref(), diff_options)
            .map(|diff| diff.deltas().next().is_some())
            .unwrap_or(false)
    }

    pub(crate) fn find_matching_prerelease(
        &self,
        last_version: &SemVer,
        prerelease: &semver::Prerelease,
        commit_sha: &str,
    ) -> Option<semver::Prerelease> {
        let mut prereleases = self
            .version_map
            .values()
            .flat_map(|vat| vat.iter())
            .filter(|vat| {
                vat.version.0.major == last_version.major()
                    && vat.version.0.minor == last_version.minor()
                    && vat.version.0.patch == last_version.patch()
                    && vat.commit_sha == commit_sha
                    && vat
                        .version
                        .0
                        .pre
                        .rsplit_once('.')
                        .filter(|pre| prerelease.as_str() == pre.0)
                        .is_some()
            })
            .map(|vat| vat.version.0.clone())
            .collect::<Vec<_>>();
        // sort by pre-release version
        prereleases.sort();
        // return the last pre-release version
        prereleases.last().cloned().map(|version| version.pre)
    }

    pub(crate) fn find_last_prerelease(
        &self,
        last_version: &SemVer,
        prerelease: &semver::Prerelease,
    ) -> Option<semver::Prerelease> {
        let mut prereleases = self
            .version_map
            .values()
            .flat_map(|vat| vat.iter())
            .map(|vat| &vat.version.0)
            .filter(|version| {
                version.major == last_version.major()
                    && version.minor == last_version.minor()
                    && version.patch == last_version.patch()
                    && version
                        .pre
                        .rsplit_once('.')
                        .filter(|pre| prerelease.as_str() == pre.0)
                        .is_some()
            })
            .collect::<Vec<_>>();
        // sort by pre-release version
        prereleases.sort();
        // return the last pre-release version
        prereleases.last().map(|version| version.pre.clone())
    }
}

pub(crate) fn filter_merge_commits(commit: &git2::Commit, merges: bool) -> bool {
    merges || commit.parent_count() <= 1
}

pub(crate) fn filter_revert_commits(commit: &git2::Commit, ignore_reverts: bool) -> bool {
    if ignore_reverts {
        return commit
            .message()
            .map(|m| !m.starts_with("Revert \""))
            .unwrap_or(true);
    }
    true
}

/// Build a hashmap that contains Commit `Oid` as key and a vector of `Version` as value.
/// Can be used to easily walk a graph and check if it is a version.
fn make_oid_version_map(repo: &Repository, prefix: &str) -> HashMap<Oid, Vec<VersionAndTag>> {
    let tags = repo
        .tag_names(Some(format!("{}*.*.*", prefix).as_str()))
        .expect("some array");
    let mut map = HashMap::<_, Vec<_>>::new();
    for tag in tags.iter().flatten().filter(|tag| tag.starts_with(prefix)) {
        if let Ok(oid) = repo.revparse_single(tag).map(object_to_target_commit_id) {
            if let Ok(version) = Version::parse(tag.trim_start_matches(prefix)) {
                map.entry(oid).or_default().push(VersionAndTag {
                    tag: tag.to_owned(),
                    version: SemVer(version),
                    commit_sha: oid.to_string(),
                });
            }
        }
    }
    map
}

fn object_to_target_commit_id(obj: Object<'_>) -> Oid {
    if let Some(tag) = obj.as_tag() {
        tag.target_id()
    } else {
        obj.id()
    }
}

<<<<<<< HEAD
fn diff_updates_any_path(diff: &Diff, paths: &[PathBuf]) -> bool {
    let mut update_any_path = false;

    diff.foreach(
        &mut |delta, _progress| {
            if let Some(file) = delta.new_file().path() {
                update_any_path |= paths.iter().any(|path| file.starts_with(path));
            }

            !update_any_path
        },
        None,
        None,
        None,
    )
    .ok();

    update_any_path
}

#[cfg(test)]
mod tests {
    use super::*;

    #[test]
    fn test_find_last_unordered_prerelease() {
        let git_helper = GitHelper {
            repo: Repository::open(".").unwrap(),
            version_map: HashMap::from([
                (
                    Oid::from_str("0001").unwrap(),
                    vec![VersionAndTag {
                        tag: "v1.2.3-rc.1".to_string(),
                        version: SemVer(Version::parse("1.2.3-rc.1").unwrap()),
                        commit_sha: "0001".to_string(),
                    }],
                ),
                (
                    Oid::from_str("0003").unwrap(),
                    vec![VersionAndTag {
                        tag: "v1.2.3-rc.3".to_string(),
                        version: SemVer(Version::parse("1.2.3-rc.3").unwrap()),
                        commit_sha: "0003".to_string(),
                    }],
                ),
                (
                    Oid::from_str("0002").unwrap(),
                    vec![VersionAndTag {
                        tag: "v1.2.3-rc.2".to_string(),
                        version: SemVer(Version::parse("1.2.3-rc.2").unwrap()),
                        commit_sha: "0002".to_string(),
                    }],
                ),
            ]),
        };

        assert_eq!(
            git_helper.find_last_prerelease(
                &SemVer(Version::new(1, 2, 3)),
                &semver::Prerelease::new("rc").unwrap(),
            ),
            Some(semver::Prerelease::new("rc.3").unwrap())
        );
    }

    #[test]
    fn test_find_matching_prerelease() {
        let git_helper = GitHelper {
            repo: Repository::open(".").unwrap(),
            version_map: HashMap::from([
                (
                    Oid::from_str("0001").unwrap(),
                    vec![VersionAndTag {
                        tag: "v1.2.3-rc.1".to_string(),
                        version: SemVer(Version::parse("1.2.3-rc.1").unwrap()),
                        commit_sha: "0001".to_string(),
                    }],
                ),
                (
                    Oid::from_str("0003").unwrap(),
                    vec![VersionAndTag {
                        tag: "v1.2.3-rc.3".to_string(),
                        version: SemVer(Version::parse("1.2.3-rc.3").unwrap()),
                        commit_sha: "0003".to_string(),
                    }],
                ),
                (
                    Oid::from_str("0002").unwrap(),
                    vec![VersionAndTag {
                        tag: "v1.2.3-rc.2".to_string(),
                        version: SemVer(Version::parse("1.2.3-rc.2").unwrap()),
                        commit_sha: "0002".to_string(),
                    }],
                ),
            ]),
        };

        assert_eq!(
            git_helper.find_matching_prerelease(
                &SemVer(Version::new(1, 2, 3)),
                &semver::Prerelease::new("rc").unwrap(),
                "0001",
            ),
            Some(semver::Prerelease::new("rc.1").unwrap())
        );
    }

    #[test]
    fn test_find_matching_prerelease_without_matching_release() {
        let git_helper = GitHelper {
            repo: Repository::open(".").unwrap(),
            version_map: HashMap::from([
                (
                    Oid::from_str("0001").unwrap(),
                    vec![VersionAndTag {
                        tag: "v1.2.3-rc.1".to_string(),
                        version: SemVer(Version::parse("1.2.3-rc.1").unwrap()),
                        commit_sha: "0001".to_string(),
                    }],
                ),
                (
                    Oid::from_str("0003").unwrap(),
                    vec![VersionAndTag {
                        tag: "v1.2.3-beta.1".to_string(),
                        version: SemVer(Version::parse("1.2.3-beta.1").unwrap()),
                        commit_sha: "0004".to_string(),
                    }],
                ),
                (
                    Oid::from_str("0002").unwrap(),
                    vec![VersionAndTag {
                        tag: "v1.2.3-rc.2".to_string(),
                        version: SemVer(Version::parse("1.2.3-rc.2").unwrap()),
                        commit_sha: "0002".to_string(),
                    }],
                ),
            ]),
        };

        assert_eq!(
            git_helper.find_matching_prerelease(
                &SemVer(Version::new(1, 2, 3)),
                &semver::Prerelease::new("rc").unwrap(),
                "0004",
            ),
            None
        );
=======
pub fn diff_options_from_paths(paths: &[PathBuf]) -> Option<DiffOptions> {
    if paths.is_empty() {
        None
    } else {
        let mut diff_options = DiffOptions::new();
        diff_options.skip_binary_check(true);
        paths
            .iter()
            .map(|path| path.as_os_str().as_encoded_bytes())
            .fold(&mut diff_options, |acc, path| acc.pathspec(path));
        Some(diff_options)
>>>>>>> 751c2a2a
    }
}<|MERGE_RESOLUTION|>--- conflicted
+++ resolved
@@ -230,155 +230,6 @@
     }
 }
 
-<<<<<<< HEAD
-fn diff_updates_any_path(diff: &Diff, paths: &[PathBuf]) -> bool {
-    let mut update_any_path = false;
-
-    diff.foreach(
-        &mut |delta, _progress| {
-            if let Some(file) = delta.new_file().path() {
-                update_any_path |= paths.iter().any(|path| file.starts_with(path));
-            }
-
-            !update_any_path
-        },
-        None,
-        None,
-        None,
-    )
-    .ok();
-
-    update_any_path
-}
-
-#[cfg(test)]
-mod tests {
-    use super::*;
-
-    #[test]
-    fn test_find_last_unordered_prerelease() {
-        let git_helper = GitHelper {
-            repo: Repository::open(".").unwrap(),
-            version_map: HashMap::from([
-                (
-                    Oid::from_str("0001").unwrap(),
-                    vec![VersionAndTag {
-                        tag: "v1.2.3-rc.1".to_string(),
-                        version: SemVer(Version::parse("1.2.3-rc.1").unwrap()),
-                        commit_sha: "0001".to_string(),
-                    }],
-                ),
-                (
-                    Oid::from_str("0003").unwrap(),
-                    vec![VersionAndTag {
-                        tag: "v1.2.3-rc.3".to_string(),
-                        version: SemVer(Version::parse("1.2.3-rc.3").unwrap()),
-                        commit_sha: "0003".to_string(),
-                    }],
-                ),
-                (
-                    Oid::from_str("0002").unwrap(),
-                    vec![VersionAndTag {
-                        tag: "v1.2.3-rc.2".to_string(),
-                        version: SemVer(Version::parse("1.2.3-rc.2").unwrap()),
-                        commit_sha: "0002".to_string(),
-                    }],
-                ),
-            ]),
-        };
-
-        assert_eq!(
-            git_helper.find_last_prerelease(
-                &SemVer(Version::new(1, 2, 3)),
-                &semver::Prerelease::new("rc").unwrap(),
-            ),
-            Some(semver::Prerelease::new("rc.3").unwrap())
-        );
-    }
-
-    #[test]
-    fn test_find_matching_prerelease() {
-        let git_helper = GitHelper {
-            repo: Repository::open(".").unwrap(),
-            version_map: HashMap::from([
-                (
-                    Oid::from_str("0001").unwrap(),
-                    vec![VersionAndTag {
-                        tag: "v1.2.3-rc.1".to_string(),
-                        version: SemVer(Version::parse("1.2.3-rc.1").unwrap()),
-                        commit_sha: "0001".to_string(),
-                    }],
-                ),
-                (
-                    Oid::from_str("0003").unwrap(),
-                    vec![VersionAndTag {
-                        tag: "v1.2.3-rc.3".to_string(),
-                        version: SemVer(Version::parse("1.2.3-rc.3").unwrap()),
-                        commit_sha: "0003".to_string(),
-                    }],
-                ),
-                (
-                    Oid::from_str("0002").unwrap(),
-                    vec![VersionAndTag {
-                        tag: "v1.2.3-rc.2".to_string(),
-                        version: SemVer(Version::parse("1.2.3-rc.2").unwrap()),
-                        commit_sha: "0002".to_string(),
-                    }],
-                ),
-            ]),
-        };
-
-        assert_eq!(
-            git_helper.find_matching_prerelease(
-                &SemVer(Version::new(1, 2, 3)),
-                &semver::Prerelease::new("rc").unwrap(),
-                "0001",
-            ),
-            Some(semver::Prerelease::new("rc.1").unwrap())
-        );
-    }
-
-    #[test]
-    fn test_find_matching_prerelease_without_matching_release() {
-        let git_helper = GitHelper {
-            repo: Repository::open(".").unwrap(),
-            version_map: HashMap::from([
-                (
-                    Oid::from_str("0001").unwrap(),
-                    vec![VersionAndTag {
-                        tag: "v1.2.3-rc.1".to_string(),
-                        version: SemVer(Version::parse("1.2.3-rc.1").unwrap()),
-                        commit_sha: "0001".to_string(),
-                    }],
-                ),
-                (
-                    Oid::from_str("0003").unwrap(),
-                    vec![VersionAndTag {
-                        tag: "v1.2.3-beta.1".to_string(),
-                        version: SemVer(Version::parse("1.2.3-beta.1").unwrap()),
-                        commit_sha: "0004".to_string(),
-                    }],
-                ),
-                (
-                    Oid::from_str("0002").unwrap(),
-                    vec![VersionAndTag {
-                        tag: "v1.2.3-rc.2".to_string(),
-                        version: SemVer(Version::parse("1.2.3-rc.2").unwrap()),
-                        commit_sha: "0002".to_string(),
-                    }],
-                ),
-            ]),
-        };
-
-        assert_eq!(
-            git_helper.find_matching_prerelease(
-                &SemVer(Version::new(1, 2, 3)),
-                &semver::Prerelease::new("rc").unwrap(),
-                "0004",
-            ),
-            None
-        );
-=======
 pub fn diff_options_from_paths(paths: &[PathBuf]) -> Option<DiffOptions> {
     if paths.is_empty() {
         None
@@ -390,6 +241,135 @@
             .map(|path| path.as_os_str().as_encoded_bytes())
             .fold(&mut diff_options, |acc, path| acc.pathspec(path));
         Some(diff_options)
->>>>>>> 751c2a2a
+    }
+}
+
+#[cfg(test)]
+mod tests {
+    use super::*;
+
+    #[test]
+    fn test_find_last_unordered_prerelease() {
+        let git_helper = GitHelper {
+            repo: Repository::open(".").unwrap(),
+            version_map: HashMap::from([
+                (
+                    Oid::from_str("0001").unwrap(),
+                    vec![VersionAndTag {
+                        tag: "v1.2.3-rc.1".to_string(),
+                        version: SemVer(Version::parse("1.2.3-rc.1").unwrap()),
+                        commit_sha: "0001".to_string(),
+                    }],
+                ),
+                (
+                    Oid::from_str("0003").unwrap(),
+                    vec![VersionAndTag {
+                        tag: "v1.2.3-rc.3".to_string(),
+                        version: SemVer(Version::parse("1.2.3-rc.3").unwrap()),
+                        commit_sha: "0003".to_string(),
+                    }],
+                ),
+                (
+                    Oid::from_str("0002").unwrap(),
+                    vec![VersionAndTag {
+                        tag: "v1.2.3-rc.2".to_string(),
+                        version: SemVer(Version::parse("1.2.3-rc.2").unwrap()),
+                        commit_sha: "0002".to_string(),
+                    }],
+                ),
+            ]),
+        };
+
+        assert_eq!(
+            git_helper.find_last_prerelease(
+                &SemVer(Version::new(1, 2, 3)),
+                &semver::Prerelease::new("rc").unwrap(),
+            ),
+            Some(semver::Prerelease::new("rc.3").unwrap())
+        );
+    }
+
+    #[test]
+    fn test_find_matching_prerelease() {
+        let git_helper = GitHelper {
+            repo: Repository::open(".").unwrap(),
+            version_map: HashMap::from([
+                (
+                    Oid::from_str("0001").unwrap(),
+                    vec![VersionAndTag {
+                        tag: "v1.2.3-rc.1".to_string(),
+                        version: SemVer(Version::parse("1.2.3-rc.1").unwrap()),
+                        commit_sha: "0001".to_string(),
+                    }],
+                ),
+                (
+                    Oid::from_str("0003").unwrap(),
+                    vec![VersionAndTag {
+                        tag: "v1.2.3-rc.3".to_string(),
+                        version: SemVer(Version::parse("1.2.3-rc.3").unwrap()),
+                        commit_sha: "0003".to_string(),
+                    }],
+                ),
+                (
+                    Oid::from_str("0002").unwrap(),
+                    vec![VersionAndTag {
+                        tag: "v1.2.3-rc.2".to_string(),
+                        version: SemVer(Version::parse("1.2.3-rc.2").unwrap()),
+                        commit_sha: "0002".to_string(),
+                    }],
+                ),
+            ]),
+        };
+
+        assert_eq!(
+            git_helper.find_matching_prerelease(
+                &SemVer(Version::new(1, 2, 3)),
+                &semver::Prerelease::new("rc").unwrap(),
+                "0001",
+            ),
+            Some(semver::Prerelease::new("rc.1").unwrap())
+        );
+    }
+
+    #[test]
+    fn test_find_matching_prerelease_without_matching_release() {
+        let git_helper = GitHelper {
+            repo: Repository::open(".").unwrap(),
+            version_map: HashMap::from([
+                (
+                    Oid::from_str("0001").unwrap(),
+                    vec![VersionAndTag {
+                        tag: "v1.2.3-rc.1".to_string(),
+                        version: SemVer(Version::parse("1.2.3-rc.1").unwrap()),
+                        commit_sha: "0001".to_string(),
+                    }],
+                ),
+                (
+                    Oid::from_str("0003").unwrap(),
+                    vec![VersionAndTag {
+                        tag: "v1.2.3-beta.1".to_string(),
+                        version: SemVer(Version::parse("1.2.3-beta.1").unwrap()),
+                        commit_sha: "0004".to_string(),
+                    }],
+                ),
+                (
+                    Oid::from_str("0002").unwrap(),
+                    vec![VersionAndTag {
+                        tag: "v1.2.3-rc.2".to_string(),
+                        version: SemVer(Version::parse("1.2.3-rc.2").unwrap()),
+                        commit_sha: "0002".to_string(),
+                    }],
+                ),
+            ]),
+        };
+
+        assert_eq!(
+            git_helper.find_matching_prerelease(
+                &SemVer(Version::new(1, 2, 3)),
+                &semver::Prerelease::new("rc").unwrap(),
+                "0004",
+            ),
+            None
+        );
     }
 }