[package]
name = "convco"
version = "0.5.1"
description = "Conventional commit tools"
keywords = ["conventional", "commit", "changelog", "semantic", "versioning"]
categories = ["development-tools::build-utils"]
readme = "README.md"
homepage = "https://convco.github.io"
repository = "https://github.com/convco/convco.git"
license = "MIT"
authors = ["Hannes De Valkeneer <hannes@de-valkeneer.be>"]
edition = "2021"
include = [
    "build.rs",
    "src/*",
    "README.md",
    "LICENSE"
]
rust-version = "1.60" # for `--features`

[dependencies]
anyhow = { version = "1.0.81", features = ["backtrace"] }
clap = { version = "4.5.7", features = ["derive", "env"] }
ctrlc = "3.4.4"
dialoguer = "0.11.0"
<<<<<<< HEAD
git2 = { version = "0.18.2", default-features = false }
handlebars = "5.1.2"
=======
git2 = { version = "0.19.0", default-features = false }
handlebars = "5.1.0"
>>>>>>> 2775b141
regex = "1.10.4"
semver = "1.0.22"
serde = { version = "1.0.197", features = ["derive"] }
serde_yaml = "0.9.32"
thiserror = "1.0.58"
time = { version = "0.3.36", features = [ "serde-human-readable" ] }
url = "2.5.0"
walkdir = "2.5.0"

[build-dependencies]
clap = { version = "4.5.7", features = ["derive", "env"] }
clap_complete = "4.5.1"
semver = "1.0.22"

[features]
default = ["zlib-ng-compat"]
zlib-ng-compat = ["git2/zlib-ng-compat"]

[profile.release]
strip = true

[package.metadata.deb]
depends = ""
extended-description = """\
Conventional commit tools. \
Create a changelog. \
Check if commits follow the convention. \
Calculate the next version based on the conventional commits."""
assets = [
    # bin
    ["target/x86_64-unknown-linux-musl/release/convco", "/usr/local/bin/", "755"],
    # completions
    ["target/completions/convco.bash", "/usr/share/bash-completion/completions/", "644"],
    ["target/completions/_convco", "/usr/share/zsh/vendor-completions/", "644"],
    ["target/completions/convco.fish", "/usr/share/fish/completions/", "644"],
]<|MERGE_RESOLUTION|>--- conflicted
+++ resolved
@@ -23,13 +23,9 @@
 clap = { version = "4.5.7", features = ["derive", "env"] }
 ctrlc = "3.4.4"
 dialoguer = "0.11.0"
-<<<<<<< HEAD
-git2 = { version = "0.18.2", default-features = false }
+git2 = { version = "0.19.0", default-features = false }
 handlebars = "5.1.2"
-=======
-git2 = { version = "0.19.0", default-features = false }
-handlebars = "5.1.0"
->>>>>>> 2775b141
+
 regex = "1.10.4"
 semver = "1.0.22"
 serde = { version = "1.0.197", features = ["derive"] }
