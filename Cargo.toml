[package]
name = "convco"
version = "0.5.2"
description = "Conventional commit tools"
keywords = ["conventional", "commit", "changelog", "semantic", "versioning"]
categories = ["development-tools::build-utils"]
readme = "README.md"
homepage = "https://convco.github.io"
repository = "https://github.com/convco/convco.git"
license = "MIT"
authors = ["Hannes De Valkeneer <hannes@de-valkeneer.be>"]
edition = "2021"
include = [
    "build.rs",
    "src/*",
    "README.md",
    "LICENSE"
]
rust-version = "1.60" # for `--features`

[dependencies]
anyhow = { version = "1.0.86", features = ["backtrace"] }
clap = { version = "4.5.17", features = ["derive", "env"] }
ctrlc = "3.4.5"
dialoguer = { version = "0.11.0", features = ["fuzzy-select"] }
git2 = { version = "0.19.0", default-features = false }
handlebars = "6.0.0"
<<<<<<< HEAD
regex = "1.10.6"
semver = "1.0.22"
serde = { version = "1.0.197", features = ["derive"] }
=======
regex = "1.10.4"
semver = "1.0.23"
serde = { version = "1.0.209", features = ["derive"] }
>>>>>>> 8debe852
serde_yaml = "0.9.32"
thiserror = "1.0.63"
time = { version = "0.3.36", features = [ "serde-human-readable" ] }
url = "2.5.2"
walkdir = "2.5.0"

[build-dependencies]
clap = { version = "4.5.17", features = ["derive", "env"] }
clap_complete = "4.5.25"
semver = "1.0.23"

[features]
default = ["zlib-ng-compat"]
zlib-ng-compat = ["git2/zlib-ng-compat"]

[profile.release]
strip = true

[package.metadata.deb]
depends = ""
extended-description = """\
Conventional commit tools. \
Create a changelog. \
Check if commits follow the convention. \
Calculate the next version based on the conventional commits."""
assets = [
    # bin
    ["target/x86_64-unknown-linux-musl/release/convco", "/usr/local/bin/", "755"],
    # completions
    ["target/completions/convco.bash", "/usr/share/bash-completion/completions/", "644"],
    ["target/completions/_convco", "/usr/share/zsh/vendor-completions/", "644"],
    ["target/completions/convco.fish", "/usr/share/fish/completions/", "644"],
]<|MERGE_RESOLUTION|>--- conflicted
+++ resolved
@@ -25,15 +25,9 @@
 dialoguer = { version = "0.11.0", features = ["fuzzy-select"] }
 git2 = { version = "0.19.0", default-features = false }
 handlebars = "6.0.0"
-<<<<<<< HEAD
 regex = "1.10.6"
-semver = "1.0.22"
-serde = { version = "1.0.197", features = ["derive"] }
-=======
-regex = "1.10.4"
 semver = "1.0.23"
 serde = { version = "1.0.209", features = ["derive"] }
->>>>>>> 8debe852
 serde_yaml = "0.9.32"
 thiserror = "1.0.63"
 time = { version = "0.3.36", features = [ "serde-human-readable" ] }
